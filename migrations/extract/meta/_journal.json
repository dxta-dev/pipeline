{
  "version": "5",
  "dialect": "sqlite",
  "entries": [
    {
      "idx": 0,
      "version": "5",
<<<<<<< HEAD
      "when": 1699827728094,
      "tag": "0000_low_morlocks",
=======
      "when": 1700489210258,
      "tag": "0000_rare_wraith",
>>>>>>> b5eac5d6
      "breakpoints": true
    }
  ]
}<|MERGE_RESOLUTION|>--- conflicted
+++ resolved
@@ -5,13 +5,10 @@
     {
       "idx": 0,
       "version": "5",
-<<<<<<< HEAD
       "when": 1699827728094,
       "tag": "0000_low_morlocks",
-=======
       "when": 1700489210258,
       "tag": "0000_rare_wraith",
->>>>>>> b5eac5d6
       "breakpoints": true
     }
   ]
