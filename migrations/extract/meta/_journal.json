{
  "version": "5",
  "dialect": "sqlite",
  "entries": [
    {
      "idx": 0,
      "version": "5",
<<<<<<< HEAD
      "when": 1697807419731,
      "tag": "0000_majestic_sue_storm",
=======
      "when": 1697805027661,
      "tag": "0000_spotty_bill_hollister",
>>>>>>> b680184d
      "breakpoints": true
    }
  ]
}<|MERGE_RESOLUTION|>--- conflicted
+++ resolved
@@ -5,13 +5,8 @@
     {
       "idx": 0,
       "version": "5",
-<<<<<<< HEAD
-      "when": 1697807419731,
-      "tag": "0000_majestic_sue_storm",
-=======
       "when": 1697805027661,
       "tag": "0000_spotty_bill_hollister",
->>>>>>> b680184d
       "breakpoints": true
     }
   ]
