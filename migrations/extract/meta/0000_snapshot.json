--- conflicted
+++ resolved
@@ -1,11 +1,8 @@
 {
   "version": "5",
   "dialect": "sqlite",
-<<<<<<< HEAD
   "id": "7bcf29aa-8330-4df9-b857-006284ae2c3a",
-=======
   "id": "a32acdeb-db5c-4dc5-a180-8ffc39137a9e",
->>>>>>> b5eac5d6
   "prevId": "00000000-0000-0000-0000-000000000000",
   "tables": {
     "git_identities": {
