import {
  Api,
  Config,
  EventBus,
  Queue,
  type StackContext,
} from "sst/constructs";
import { z } from "zod";

export function ExtractStack({ stack }: StackContext) {
  const ENVSchema = z.object({
    CLERK_JWT_ISSUER: z.string(),
    CLERK_JWT_AUDIENCE: z.string(),
    CRON_USER_ID: z.string(),
    TENANTS: z.string(),
    CRON_DISABLED: z.literal('true').optional(),
  });
  const ENV = ENVSchema.parse(process.env);

  const TENANT_DATABASE_URL = new Config.Secret(stack, "TENANT_DATABASE_URL");
  const TENANT_DATABASE_AUTH_TOKEN = new Config.Secret(stack, "TENANT_DATABASE_AUTH_TOKEN");
  const CLERK_SECRET_KEY = new Config.Secret(stack, "CLERK_SECRET_KEY");
  const REDIS_URL = new Config.Secret(stack, "REDIS_URL");
  const REDIS_TOKEN = new Config.Secret(stack, "REDIS_TOKEN");
  const REDIS_USER_TOKEN_TTL = new Config.Parameter(stack, "REDIS_USER_TOKEN_TTL", { value: (20 * 60).toString() });
  const PER_PAGE = new Config.Parameter(stack, "PER_PAGE", { value: (30).toString() });

  const bus = new EventBus(stack, "ExtractBus", {
    rules: {
      repository: {
        pattern: {
          source: ["extract"],
          detailType: ["repository"],
        },
      },
      mergeRequests: {
        pattern: {
          source: ["extract"],
          detailType: ["mergeRequest"],
        },
      },
      members: {
        pattern: {
          source: ["extract"],
          detailType: ["members"],
        }
      },
      githubMergeRequests: {
        pattern: {
          source: ["extract"],
          detailType: ["mergeRequest"],
          detail: {
            metadata: {
              sourceControl: ["github"],
            }
          }
        }
      },
    },
    defaults: {
      retries: 10,
      function: {
        environment: {
          TENANTS: ENV.TENANTS,
        },
        bind: [
          TENANT_DATABASE_URL,
          TENANT_DATABASE_AUTH_TOKEN,
          CLERK_SECRET_KEY,
          REDIS_URL,
          REDIS_TOKEN,
          REDIS_USER_TOKEN_TTL,
          PER_PAGE
        ],
        runtime: "nodejs18.x",
      },
    },
  });

  const extractQueue = new Queue(stack, "ExtractQueue");
  extractQueue.addConsumer(stack, {
    cdk: {
      eventSource: {
        batchSize: 1,
        maxConcurrency: 20,
      },
    },
    function: {
      environment: {
        TENANTS: ENV.TENANTS,
      },
      bind: [
        bus,
        extractQueue,
        TENANT_DATABASE_URL,
        TENANT_DATABASE_AUTH_TOKEN,
        CLERK_SECRET_KEY,
        REDIS_URL,
        REDIS_TOKEN,
        REDIS_USER_TOKEN_TTL,
        PER_PAGE
      ],
      handler: "src/extract/queue.handler",
    },
  });

  bus.addTargets(stack, "members", {
    extractUserInfo: {
      function: {
        environment: {
          TENANTS: ENV.TENANTS,
        },
        bind: [bus, extractQueue],
        handler: "src/extract/extract-member-info.eventHandler",
      },
    },
  });

  bus.addTargets(stack, "repository", {
    extractMember: {
      function: {
        environment: {
          TENANTS: ENV.TENANTS,
        },
        bind: [bus, extractQueue],
        handler: "src/extract/extract-members.eventHandler",
      },
    },
    extractNamespaceMember: {
      function: {
        environment: {
          TENANTS: ENV.TENANTS,
        },
        bind: [bus, extractQueue],
        handler: "src/extract/extract-namespace-members.eventHandler",
      },
    },
    mergeRequests: {
      function: {
        environment: {
          TENANTS: ENV.TENANTS,
        },
        bind: [bus, extractQueue],
        handler: "src/extract/extract-merge-requests.eventHandler",
      },
    },
  });

  bus.addTargets(stack, "mergeRequests", {
    extractMergeRequestDiffs: {
      function: {
        environment: {
          TENANTS: ENV.TENANTS,
        },
        bind: [bus, extractQueue],
        handler: "src/extract/extract-merge-request-diffs.eventHandler",
      }
    },
    extractMergeRequestCommits: {
      function: {
        environment: {
          TENANTS: ENV.TENANTS,
        },
        bind: [bus, extractQueue],
        handler: "src/extract/extract-merge-request-commits.eventHandler",
      }
    },
    extractMergeRequestNotes: {
      function: {
        environment: {
          TENANTS: ENV.TENANTS,
        },
        bind: [bus, extractQueue],
        handler: "src/extract/extract-merge-request-notes.eventHandler",
      }
    },
  });

  bus.addTargets(stack, 'githubMergeRequests', {
    extractTimelineEvents: {
      function: {
        environment: {
          TENANTS: ENV.TENANTS,
        },
        bind: [bus, extractQueue],
        handler: "src/extract/extract-timeline-events.eventHandler",
      }
    }
  });

  const api = new Api(stack, "ExtractApi", {
    defaults: {
      authorizer: "JwtAuthorizer",
      function: {
        environment: {
          TENANTS: ENV.TENANTS,
        },
        bind: [
          bus,
          TENANT_DATABASE_URL,
          TENANT_DATABASE_AUTH_TOKEN,
          CLERK_SECRET_KEY,
          REDIS_URL,
          REDIS_TOKEN,
          REDIS_USER_TOKEN_TTL
        ],
        runtime: "nodejs18.x",
      },
    },
    authorizers: {
      JwtAuthorizer: {
        type: "jwt",
        identitySource: ["$request.header.Authorization"],
        jwt: {
          issuer: ENV.CLERK_JWT_ISSUER,
          audience: [ENV.CLERK_JWT_AUDIENCE],
        },
      },
    },
    routes: {
      "POST /start": "src/extract/extract-repository.handler",
    },
  });

<<<<<<< HEAD
  const tenantsSchema = z.array(
    z.object({
      id: z.number(),
      tenant: z.string(),
      dbUrl: z.string(),
    })
  );

  const tenants = tenantsSchema.parse(JSON.parse(ENV.TENANTS));

  if (ENV.CRON_DISABLED !== 'true') {
    tenants.forEach(tenant => {
      new Cron(stack, `${tenant.tenant}_ExtractCron`, {
        schedule: "cron(00 10 * * ? *)",
        job: {
          function: {
            handler: "src/extract/extract-repositories.cronHandler",
            environment: {
              CRON_USER_ID: ENV.CRON_USER_ID,
              TENANTS: ENV.TENANTS,
              TENANT_ID: tenant.id.toString(),
            },
            bind: [
              bus, 
              TENANT_DATABASE_URL,
              TENANT_DATABASE_AUTH_TOKEN,
              CLERK_SECRET_KEY, 
              REDIS_URL, 
              REDIS_TOKEN, 
              REDIS_USER_TOKEN_TTL
            ],
            runtime: "nodejs18.x",  
          }
        }
      })
    });  
  }
=======
  // if (ENV.CRON_DISABLED !== 'true') {
  //   tenants.forEach(tenant => {
  //     new Cron(stack, `${tenant.tenant}_ExtractCron`, {
  //       schedule: "cron(00 10 * * ? *)",
  //       job: {
  //         function: {
  //           handler: "src/extract/extract-repositories.cronHandler",
  //           environment: {
  //             CRON_USER_ID: ENV.CRON_USER_ID,
  //             TENANTS: ENV.TENANTS,
  //             TENANT_ID: tenant.id.toString(),
  //           },
  //           bind: [
  //             bus, 
  //             TENANT_DATABASE_URL,
  //             TENANT_DATABASE_AUTH_TOKEN,
  //             CLERK_SECRET_KEY, 
  //             REDIS_URL, 
  //             REDIS_TOKEN, 
  //             REDIS_USER_TOKEN_TTL
  //           ],
  //           runtime: "nodejs18.x",  
  //         }
  //       }
  //     })
  //   });  
  // }
>>>>>>> a19cbe22

  stack.addOutputs({
    ApiEndpoint: api.url,
  });

  return {
    ExtractBus: bus,
    TENANT_DATABASE_URL,
    TENANT_DATABASE_AUTH_TOKEN,
  };
}<|MERGE_RESOLUTION|>--- conflicted
+++ resolved
@@ -221,46 +221,7 @@
       "POST /start": "src/extract/extract-repository.handler",
     },
   });
-
-<<<<<<< HEAD
-  const tenantsSchema = z.array(
-    z.object({
-      id: z.number(),
-      tenant: z.string(),
-      dbUrl: z.string(),
-    })
-  );
-
-  const tenants = tenantsSchema.parse(JSON.parse(ENV.TENANTS));
-
-  if (ENV.CRON_DISABLED !== 'true') {
-    tenants.forEach(tenant => {
-      new Cron(stack, `${tenant.tenant}_ExtractCron`, {
-        schedule: "cron(00 10 * * ? *)",
-        job: {
-          function: {
-            handler: "src/extract/extract-repositories.cronHandler",
-            environment: {
-              CRON_USER_ID: ENV.CRON_USER_ID,
-              TENANTS: ENV.TENANTS,
-              TENANT_ID: tenant.id.toString(),
-            },
-            bind: [
-              bus, 
-              TENANT_DATABASE_URL,
-              TENANT_DATABASE_AUTH_TOKEN,
-              CLERK_SECRET_KEY, 
-              REDIS_URL, 
-              REDIS_TOKEN, 
-              REDIS_USER_TOKEN_TTL
-            ],
-            runtime: "nodejs18.x",  
-          }
-        }
-      })
-    });  
-  }
-=======
+  
   // if (ENV.CRON_DISABLED !== 'true') {
   //   tenants.forEach(tenant => {
   //     new Cron(stack, `${tenant.tenant}_ExtractCron`, {
@@ -288,7 +249,6 @@
   //     })
   //   });  
   // }
->>>>>>> a19cbe22
 
   stack.addOutputs({
     ApiEndpoint: api.url,
