import {
  Api,
  Config,
  EventBus,
  Queue,
  type StackContext,
} from "sst/constructs";
import { z } from "zod";


export function ExtractStack({ stack }: StackContext) {
  const DATABASE_URL = new Config.Secret(stack, "DATABASE_URL");
  const DATABASE_AUTH_TOKEN = new Config.Secret(stack, "DATABASE_AUTH_TOKEN");
  const CLERK_SECRET_KEY = new Config.Secret(stack, "CLERK_SECRET_KEY");

  const bus = new EventBus(stack, "ExtractBus", {
    rules: {
      repository: {
        pattern: {
          source: ["extract"],
          detailType: ["repository"],
        },
      },
    },
    defaults: {
      retries: 10,
      function: {
        bind: [DATABASE_URL, CLERK_SECRET_KEY, DATABASE_AUTH_TOKEN],
        runtime: 'nodejs18.x'
      }
    },
  });
  const mergeRequestQueue = new Queue(stack, "MRQueue")
  const membersQueue = new Queue(stack, "ExtractMemberPageQueue");
  membersQueue.addConsumer(stack, {
    cdk: {
      eventSource: {
        batchSize: 1,
        maxConcurrency: 20
      }
    },
    function: {
<<<<<<< HEAD
      bind: [bus, membersQueue, mergeRequestQueue, DATABASE_URL, CLERK_SECRET_KEY, DATABASE_AUTH_TOKEN], // Issue: need to bind bus because same file
      handler: 'src/extract-member.queueHandler'
=======
      bind: [bus, membersQueue, DATABASE_URL, CLERK_SECRET_KEY, DATABASE_AUTH_TOKEN], // Issue: need to bind bus because same file
      handler: 'src/extract-member.queueHandler',
>>>>>>> 351c6c3a
    }
  })

  bus.addTargets(stack, 'repository', {
    'extractMember': {
      function: {
        bind: [bus, membersQueue, mergeRequestQueue],
        handler: 'src/extract-member.eventHandler'
      }
    }
  });
  

  bus.addTargets(stack, 'repository', {mergeRequests: { function: {
    bind: [bus, mergeRequestQueue, membersQueue], 
    handler: "src/extract-merge-requests.eventHandler"
  }}} )

  mergeRequestQueue.addConsumer(stack, {
    function: {
      bind:[bus, mergeRequestQueue, membersQueue, DATABASE_URL, CLERK_SECRET_KEY, DATABASE_AUTH_TOKEN],
      handler: 'src/extract-merge-requests.queueHandler'
    }
  })    

  
  const ENVSchema = z.object({
    CLERK_JWT_ISSUER: z.string(),
    CLERK_JWT_AUDIENCE: z.string(),
  });

  const ENV = ENVSchema.parse(process.env);

  const api = new Api(stack, "ExtractApi", {
    defaults: {
      authorizer: "JwtAuthorizer",
      function: {
        bind: [bus, DATABASE_URL, DATABASE_AUTH_TOKEN, CLERK_SECRET_KEY],
        runtime: "nodejs18.x",
      },
    },
    authorizers: {
      JwtAuthorizer: {
        type: "jwt",
        identitySource: ["$request.header.Authorization"],
        jwt: {
          issuer: ENV.CLERK_JWT_ISSUER,
          audience: [ENV.CLERK_JWT_AUDIENCE],
        },
      },
    },
    routes: {
      "POST /start": "src/extract-repository.handler",
    },
  });

  stack.addOutputs({
    ApiEndpoint: api.url,
  });

  return {
    ExtractBus: bus,
  };
}<|MERGE_RESOLUTION|>--- conflicted
+++ resolved
@@ -40,13 +40,8 @@
       }
     },
     function: {
-<<<<<<< HEAD
       bind: [bus, membersQueue, mergeRequestQueue, DATABASE_URL, CLERK_SECRET_KEY, DATABASE_AUTH_TOKEN], // Issue: need to bind bus because same file
       handler: 'src/extract-member.queueHandler'
-=======
-      bind: [bus, membersQueue, DATABASE_URL, CLERK_SECRET_KEY, DATABASE_AUTH_TOKEN], // Issue: need to bind bus because same file
-      handler: 'src/extract-member.queueHandler',
->>>>>>> 351c6c3a
     }
   })
 
