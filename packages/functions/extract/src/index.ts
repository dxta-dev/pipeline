export * from "./get-repository";
export * from "./get-members";
export * from "./get-merge-requests";
export * from "./get-merge-request-diffs";
export * from "./get-merge-request-commits";
<<<<<<< HEAD
export * from "./config";
export * from "./get-member-info";
=======
export * from "./get-merge-request-notes";
export * from "./config";
>>>>>>> 350c51c0
<|MERGE_RESOLUTION|>--- conflicted
+++ resolved
@@ -3,10 +3,6 @@
 export * from "./get-merge-requests";
 export * from "./get-merge-request-diffs";
 export * from "./get-merge-request-commits";
-<<<<<<< HEAD
-export * from "./config";
-export * from "./get-member-info";
-=======
 export * from "./get-merge-request-notes";
 export * from "./config";
->>>>>>> 350c51c0
+export * from "./get-member-info";