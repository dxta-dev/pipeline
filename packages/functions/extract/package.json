--- conflicted
+++ resolved
@@ -20,13 +20,8 @@
   "devDependencies": {
     "@jest/globals": "^29.6.4",
     "@types/better-sqlite3": "^7.6.4",
-<<<<<<< HEAD
-    "@types/jest": "^29.5.3",
+    "@types/jest": "^29.5.4",
     "better-sqlite3": "^8.6.0",
-=======
-    "@types/jest": "^29.5.4",
-    "better-sqlite3": "^8.5.0",
->>>>>>> 00cea37d
     "ts-jest": "^29.1.1",
     "ts-node": "^10.9.1"
   }
