import * as extract from '@acme/extract-schema';
import * as transform from '@acme/transform-schema';
import { sql, eq, or, and, type ExtractTablesWithRelations, inArray } from "drizzle-orm";
import type { LibSQLDatabase } from 'drizzle-orm/libsql';
import { isCodeGen } from './is-codegen';
import { parseHunks } from './parse-hunks';
import { type SQLiteTransaction } from 'drizzle-orm/sqlite-core';
import { type ResultSet } from '@libsql/client/.';
import { isMemberKnownBot } from './known-bots';
import { getDateInfo } from '../../../schemas/transform/src/seed/dimensions';

type BrandedDatabase<T> = LibSQLDatabase<Record<string, never>> & { __brand: T }

export type TransformDatabase = BrandedDatabase<'transform'>;
export type ExtractDatabase = BrandedDatabase<'extract'>;
type TableMeta = {
  _createdAt: Date | null;
  _updatedAt: Date | null;
}

function selectMetricInfo(db: TransformDatabase, transformMergeRequestId: number) {
  return db.select({
    usersJunk: transform.mergeRequestMetrics.usersJunk,
    datesJunk: transform.mergeRequestMetrics.datesJunk,
    id: transform.mergeRequestMetrics.id,
  })
    .from(transform.mergeRequestMetrics)
    .where(
      eq(transform.mergeRequestMetrics.mergeRequest, transformMergeRequestId),
    );
}

function insertMergeMetrics(tx: SQLiteTransaction<"async", ResultSet, Record<string, unknown>, ExtractTablesWithRelations<Record<string, unknown>>>, mergeMetrics: transform.NewMergeRequestMetric) {
  return tx.insert(transform.mergeRequestMetrics)
    .values(mergeMetrics);
}

function insertMergeRequestEvents(tx: SQLiteTransaction<"async", ResultSet, Record<string, unknown>, ExtractTablesWithRelations<Record<string, unknown>>>, mergeRequestEvents: transform.NewMergeRequestEvent[]) {
  return tx.insert(transform.mergeRequestEvents)
    .values(mergeRequestEvents);
}

function deleteMergeRequestEvents(tx: SQLiteTransaction<"async", ResultSet, Record<string, unknown>, ExtractTablesWithRelations<Record<string, unknown>>>, mergeRequestId: transform.MergeRequest["id"]) {
  return tx.delete(transform.mergeRequestEvents)
    .where(
      eq(transform.mergeRequestEvents.mergeRequest, mergeRequestId)
    );
}

function updateMergeMetrics(tx: SQLiteTransaction<"async", ResultSet, Record<string, unknown>, ExtractTablesWithRelations<Record<string, unknown>>>, mergeMetrics: Omit<transform.MergeRequestMetric, keyof TableMeta>) {
  return tx.update(transform.mergeRequestMetrics)
    .set({
      ...mergeMetrics,
      _updatedAt: sql`(strftime('%s', 'now'))`,
    })
    .where(
      eq(transform.mergeRequestMetrics.id, mergeMetrics.id)
    );
}

function upsertRepository(db: TransformDatabase, repo: transform.NewRepository) {
  return db.insert(transform.repositories)
    .values(repo)
    .onConflictDoUpdate({
      target: [
        transform.repositories.externalId,
        transform.repositories.forgeType
      ],
      set: {
        name: repo.name,
        _updatedAt: sql`(strftime('%s', 'now'))`,
      },
    })
    .returning();
}

function upsertMergeRequest(db: TransformDatabase, mergeRequest: transform.NewMergeRequest) {
  return db.insert(transform.mergeRequests)
    .values(mergeRequest)
    .onConflictDoUpdate({
      target: [
        transform.mergeRequests.externalId,
        transform.mergeRequests.forgeType
      ],
      set: {
        title: mergeRequest.title,
        webUrl: mergeRequest.webUrl,
        _updatedAt: sql`(strftime('%s', 'now'))`,
      }
    })
    .returning();
}

function upsertForgeUser(db: TransformDatabase, forgeUser: transform.NewForgeUser) {
  return db.insert(transform.forgeUsers)
    .values(forgeUser)
    .onConflictDoUpdate({
      target: [
        transform.forgeUsers.externalId,
        transform.forgeUsers.forgeType,
      ],
      set: {
        name: forgeUser.name,
        _updatedAt: sql`(strftime('%s', 'now'))`,
      }
    })
}

function insertUserJunk(tx: SQLiteTransaction<"async", ResultSet, Record<string, unknown>, ExtractTablesWithRelations<Record<string, unknown>>>, users: transform.NewMergeRequestUsersJunk) {
  return tx.insert(transform.mergeRequestUsersJunk)
    .values(users)
    .returning();
}

function updateUserJunk(db: SQLiteTransaction<"async", ResultSet, Record<string, unknown>, ExtractTablesWithRelations<Record<string, unknown>>>, users: Omit<transform.MergeRequestUsersJunk, keyof TableMeta>) {
  return db.update(transform.mergeRequestUsersJunk)
    .set({
      ...users,
      _updatedAt: sql`(strftime('%s', 'now'))`,
    })
    .where(eq(transform.mergeRequestUsersJunk.id, users.id))
}

function insertDateJunk(tx: SQLiteTransaction<"async", ResultSet, Record<string, unknown>, ExtractTablesWithRelations<Record<string, unknown>>>, dates: transform.NewMergeRequestDatesJunk) {
  return tx.insert(transform.mergeRequestDatesJunk)
    .values(dates)
    .returning();
}

function updateDateJunk(tx: SQLiteTransaction<"async", ResultSet, Record<string, unknown>, ExtractTablesWithRelations<Record<string, unknown>>>, dates: Omit<transform.MergeRequestDatesJunk, keyof TableMeta>) {
  return tx.update(transform.mergeRequestDatesJunk)
    .set({
      ...dates,
      _updatedAt: sql`(strftime('%s', 'now'))`,
    })
    .where(eq(transform.mergeRequestDatesJunk.id, dates.id))
}

async function selectNullRows(db: TransformDatabase) {
  const { nullRows } = transform;

  const nullRowsData = await db.select({
    dateId: nullRows.dateId,
    userId: nullRows.userId,
    mergeRequestId: nullRows.mergeRequestId,
    repositoryId: nullRows.repositoryId,
  }).from(nullRows)
    .get();

  if (!nullRowsData) {
    throw new Error('No null rows found');
  }

  return nullRowsData;

}

type mapDatesToTransformedDatesArgs = {
  openedAt: Date,
  mergedAt: Date | null,
  closedAt: Date | null,
  startedCodingAt: Date | null,
  startedPickupAt: Date | null,
  startedReviewAt: Date | null,
  lastUpdatedAt: Date | null,
};

type DMY = {
  year: number,
  month: number,
  day: number,
  week: string,
};

type selectDatesArgs = {
  openedAt: DMY | null,
  mergedAt: DMY | null,
  closedAt: DMY | null,
  startedCodingAt: DMY | null,
  startedPickupAt: DMY | null,
  startedReviewAt: DMY | null,
  lastUpdatedAt: DMY | null,
};

<<<<<<< HEAD
async function mapDatesToTransformedDates(db: TransformDatabase, dates: mapDatesToTransformedDatesArgs, nullDateId: number) {

  function getDMY(date: Date | null) {
    if (date === null) {
      return null;
    }
    return getDateInfo(new Date(Date.UTC(date.getUTCFullYear(), date.getUTCMonth(), date.getUTCDate())))
=======
function getWeek(date: Date): number {
  // Logic copied from dimensions.ts
  return Math.ceil(((+date - +new Date(date.getUTCFullYear(), 0, 1)) / (24 * 60 * 60 * 1000)) / 7);
}

function getDMY(date: Date | null) {
  if (date === null) {
    return null;
>>>>>>> 3278d8f3
  }
  return {
    year: date.getUTCFullYear(),
    month: date.getUTCMonth() + 1,
    day: date.getUTCDate(),
    week: getWeek(date),
  };
}

async function mapDatesToTransformedDates(db: TransformDatabase, dates: mapDatesToTransformedDatesArgs, nullDateId: number) {

  const transformDates = await selectDates(db, {
    openedAt: getDMY(dates.openedAt),
    mergedAt: getDMY(dates.mergedAt),
    closedAt: getDMY(dates.closedAt),
    startedCodingAt: getDMY(dates.startedCodingAt),
    startedPickupAt: getDMY(dates.startedPickupAt),
    startedReviewAt: getDMY(dates.startedReviewAt),
    lastUpdatedAt: getDMY(dates.lastUpdatedAt),
  }, nullDateId);

  return transformDates;
}

<<<<<<< HEAD
=======
function getDMYQuery(dmy: DMY | null) {
  if (dmy === null) {
    return undefined;
  }

  return and(
    eq(transform.dates.year, dmy.year),
    eq(transform.dates.month, dmy.month),
    eq(transform.dates.day, dmy.day),
    eq(transform.dates.week, dmy.week),
  );
}

function getDateIdOrNullDateId(dmy: DMY | null, datesData: {
  id: number;
  year: number;
  month: number;
  day: number;
  week: number;
}[], nullDateId: number) {
  if (dmy === null) {
    return {
      id: nullDateId,
    };
  }
  const date = datesData.find(({ year, month, day, week }) => year === dmy.year && month === dmy.month && day === dmy.day && week === dmy.week);
  if (!date) {
    console.error(`No date found for ${JSON.stringify(dmy)}`);
    return {
      id: nullDateId,
    };
  }
  return {
    id: date.id,
    day: date.day,
    month: date.month,
    year: date.year,
    week: date.week,
  };
}

>>>>>>> 3278d8f3
async function selectDates(db: TransformDatabase, dates: selectDatesArgs, nullDateId: number) {

  const { dates: transformDates } = transform;

  const datesData = await db.select({
    id: transformDates.id,
    year: transformDates.year,
    month: transformDates.month,
    day: transformDates.day,
    week: transformDates.week,
  }).from(transformDates)
    .where(
      or(
        getDMYQuery(dates.openedAt),
        getDMYQuery(dates.mergedAt),
        getDMYQuery(dates.closedAt),
        getDMYQuery(dates.startedCodingAt),
        getDMYQuery(dates.startedPickupAt),
        getDMYQuery(dates.startedReviewAt),
        getDMYQuery(dates.lastUpdatedAt),
      )
    )
    .all();

<<<<<<< HEAD
  function getDateIdOrNullDateId(dmy: DMY | null) {
    if (dmy === null) {
      return {
        id: nullDateId,
      };
    }
    const date = datesData.find(({ year, month, day, week }) => year === dmy.year && month === dmy.month && day === dmy.day && week === dmy.week);
    if (!date) {
       console.error(`No date found for ${JSON.stringify(dmy)}`);
      return {
        id: nullDateId,
      };
    }
    return {
      id: date.id,
      day: date.day,
      month: date.month,
      year: date.year,
      week: date.week,
    };
  }


=======
>>>>>>> 3278d8f3
  return {
    openedAt: getDateIdOrNullDateId(dates.openedAt, datesData, nullDateId),
    mergedAt: getDateIdOrNullDateId(dates.mergedAt, datesData, nullDateId),
    closedAt: getDateIdOrNullDateId(dates.closedAt, datesData, nullDateId),
    startedCodingAt: getDateIdOrNullDateId(dates.startedCodingAt, datesData, nullDateId),
    startedPickupAt: getDateIdOrNullDateId(dates.startedPickupAt, datesData, nullDateId),
    startedReviewAt: getDateIdOrNullDateId(dates.startedReviewAt, datesData, nullDateId),
    lastUpdatedAt: getDateIdOrNullDateId(dates.lastUpdatedAt, datesData, nullDateId),
  };
}

type MapUsersToJunksArgs = {
  author: transform.ForgeUser['id'] | null | undefined,
  mergedBy: transform.ForgeUser['id'] | null | undefined,
  approvers: transform.ForgeUser['id'][],
  committers: transform.ForgeUser['id'][],
  reviewers: transform.ForgeUser['id'][]
}

type MappedUsersTypesArgs = {
  author: number,
  mergedBy: number | null,
  approvers: number[],
  committers: string[],
  reviewers: number[]
}

type TransformUserArgs = {
  externalId: transform.ForgeUser['externalId'];
  name: transform.ForgeUser['name'];
  forgeType: transform.ForgeUser['forgeType'];
  bot: transform.ForgeUser['bot'];
}

function getUserData(timelineEvents: TimelineEventData[], authorExternalId: number) {
  const reviewers = new Set<number>();
  const approvers = new Set<number>();
  const committers = new Set<string>();
  let mergedBy: number | undefined;
  const author: number = authorExternalId;

  for (const timelineEvent of timelineEvents) {
    switch (timelineEvent.type) {
      case 'reviewed':
        if (!timelineEvent.actorId) {
          break;
        }
        reviewers.add(timelineEvent.actorId);
        if (timelineEvent.data && ((timelineEvent.data as extract.ReviewedEvent).state === 'approved')) {
          approvers.add(timelineEvent.actorId);
        }
        break;
      case 'committed':
        committers.add((timelineEvent.data as extract.CommittedEvent).committerName);
        break;
      case 'merged':
        if (!timelineEvent.actorId) {
          break;
        }
        mergedBy = timelineEvent.actorId;
        break;
      default:
        break;
    }
  }

  return {
    author,
    mergedBy: mergedBy ? mergedBy : null,
    approvers: [...approvers.keys()],
    committers: [...committers.keys()],
    reviewers: [...reviewers.keys()],
  };
}

async function getTransformUserData(extractDb: ExtractDatabase, transformDb: TransformDatabase, users: MappedUsersTypesArgs) {
  const { author, mergedBy, approvers, committers, reviewers } = users;
  const allUsers = new Set<number>();
  const transformUsers: transform.ForgeUser[] = [];
  allUsers.add(author);
  if (mergedBy) {
    allUsers.add(mergedBy);
  }
  approvers.forEach((approver) => { { allUsers.add(approver); } });
  reviewers.forEach((reverse) => { { allUsers.add(reverse); } });


  const response = await extractDb
    .select({
      externalId: extract.members.externalId,
      name: extract.members.name,
      forgeType: extract.members.forgeType,
      username: extract.members.username,
    })
    .from(extract.members)
    .where(
      or(
        allUsers.size > 0 ? inArray(extract.members.externalId, [...allUsers.keys()]) : undefined,
        committers.length > 0 ? inArray(extract.members.name, committers) : undefined,
        committers.length > 0 ? inArray(extract.members.username, committers) : undefined,
      ),
    )
    .all();

  for (const res of response) {
    transformUsers.push(await upsertForgeUser(transformDb, {
      externalId: res.externalId,
      forgeType: res.forgeType,
      name: res.name || res.username,
      bot: isMemberKnownBot(res.forgeType, res),
    } satisfies TransformUserArgs).returning().get());
  }

  const transformAuthor = transformUsers.find(({ externalId }) => externalId === author)?.id;
  const transformMergedBy = transformUsers.find(({ externalId }) => externalId === mergedBy)?.id;
  const transformApprovers = approvers.map((approver) => transformUsers.find(({ externalId }) => externalId === approver)?.id as number);
  const transformCommitters = committers.map((committer) => transformUsers.find(({ name }) => name === committer)?.id as number);
  const transformReviewers = reviewers.map((reviewer) => transformUsers.find(({ externalId }) => externalId === reviewer)?.id as number);

  return {
    author: transformAuthor ? transformAuthor : null,
    mergedBy: transformMergedBy ? transformMergedBy : null,
    approvers: transformApprovers ? transformApprovers : [],
    committers: transformCommitters ? transformCommitters : [],
    reviewers: transformReviewers ? transformReviewers : [],
  }
}

function mapUsersToJunk({ author, mergedBy, approvers, committers, reviewers }: MapUsersToJunksArgs, nullForgeUserId: number) {
  return {
    author: author || nullForgeUserId,
    mergedBy: mergedBy || nullForgeUserId,
    approver1: approvers[0] || nullForgeUserId,
    approver2: approvers[1] || nullForgeUserId,
    approver3: approvers[2] || nullForgeUserId,
    approver4: approvers[3] || nullForgeUserId,
    approver5: approvers[4] || nullForgeUserId,
    approver6: approvers[5] || nullForgeUserId,
    approver7: approvers[6] || nullForgeUserId,
    approver8: approvers[7] || nullForgeUserId,
    approver9: approvers[8] || nullForgeUserId,
    approver10: approvers[9] || nullForgeUserId,
    committer1: committers[0] || nullForgeUserId,
    committer2: committers[1] || nullForgeUserId,
    committer3: committers[2] || nullForgeUserId,
    committer4: committers[3] || nullForgeUserId,
    committer5: committers[4] || nullForgeUserId,
    committer6: committers[5] || nullForgeUserId,
    committer7: committers[6] || nullForgeUserId,
    committer8: committers[7] || nullForgeUserId,
    committer9: committers[8] || nullForgeUserId,
    committer10: committers[9] || nullForgeUserId,
    reviewer1: reviewers[0] || nullForgeUserId,
    reviewer2: reviewers[1] || nullForgeUserId,
    reviewer3: reviewers[2] || nullForgeUserId,
    reviewer4: reviewers[3] || nullForgeUserId,
    reviewer5: reviewers[4] || nullForgeUserId,
    reviewer6: reviewers[5] || nullForgeUserId,
    reviewer7: reviewers[6] || nullForgeUserId,
    reviewer8: reviewers[7] || nullForgeUserId,
    reviewer9: reviewers[8] || nullForgeUserId,
    reviewer10: reviewers[9] || nullForgeUserId,
  } satisfies transform.NewMergeRequestUsersJunk;
}

function calculateMrSize(mergeRequestId: number, diffs: { stringifiedHunks: string, newPath: string }[]): number | null {
  if (diffs.length === 0) {
    console.log("Warn: 0 Diffs found for merge request with id: ", mergeRequestId);
    return null;
  }

  let mrSize = 0;

  for (const diff of diffs) {


    const codeGenResult = isCodeGen(diff.newPath);

    if (codeGenResult === true) {
      // console.error(new Error(`This file is part of codeGen: ${diff.newPath} on merge request with id: ${mergeRequestId}`));
      continue;
    }

    mrSize += parseHunks(diff.stringifiedHunks)
      .map(({ additions, deletions }) => additions + deletions)
      .reduce((a, b) => a + b, 0);
  }

  return mrSize;
}

function calculateDuration(start: Date | null, end: Date | null) {
  if (!start || !end) {
    return 0;
  }
  return end.getTime() - start.getTime();
}

type MergeRequestData = {
  openedAt: extract.MergeRequest['createdAt'],
  mergedAt: extract.MergeRequest['mergedAt'],
  closedAt: extract.MergeRequest['closedAt'],
  externalId: extract.MergeRequest['externalId'],
  authorExternalId: extract.MergeRequest['authorExternalId']
}

export type TimelineEventData = {
  type: extract.TimelineEvents['type'];
  timestamp: extract.TimelineEvents['timestamp'];
  actorId: extract.TimelineEvents['actorId'];
  data: extract.TimelineEvents['data'];
}

export type MergeRequestNoteData = {
  type: 'note';
  timestamp: extract.MergeRequestNote['createdAt'];
  authorExternalId: extract.MergeRequestNote['authorExternalId'];
}

async function selectExtractData(db: ExtractDatabase, extractMergeRequestId: number) {
  const { mergeRequests, mergeRequestDiffs, mergeRequestNotes, timelineEvents, repositories } = extract;

  const mergeRequestData = await db.select({
    mergeRequest: {
      openedAt: mergeRequests.createdAt,
      mergedAt: mergeRequests.mergedAt,
      closedAt: mergeRequests.closedAt,
      externalId: mergeRequests.externalId,
      authorExternalId: mergeRequests.authorExternalId,
      updatedAt: mergeRequests.updatedAt,
      repositoryId: mergeRequests.repositoryId,
      title: mergeRequests.title,
      webUrl: mergeRequests.webUrl,
    }
  }).from(mergeRequests)
    .where(eq(mergeRequests.id, extractMergeRequestId))
    .get();

  const repositoryData = await db.select({
    repository: {
      externalId: repositories.externalId,
      name: repositories.name,
      forgeType: repositories.forgeType,
    }
  }).from(repositories)
    .where(eq(repositories.id, mergeRequestData?.mergeRequest.repositoryId || 0))
    .get();

  const mergerRequestDiffsData = await db.select({
    stringifiedHunks: mergeRequestDiffs.diff,
    newPath: mergeRequestDiffs.newPath,
  })
    .from(mergeRequestDiffs)
    .where(eq(mergeRequestDiffs.mergeRequestId, extractMergeRequestId))
    .all();

  const mergeRequestNotesData = await db.select({
    timestamp: mergeRequestNotes.createdAt,
    authorExternalId: mergeRequestNotes.authorExternalId,
  })
    .from(mergeRequestNotes)
    .where(eq(mergeRequestNotes.mergeRequestId, extractMergeRequestId))
    .all() satisfies Omit<MergeRequestNoteData, 'type'>[];

  const timelineEventsData = await db.select({
    type: timelineEvents.type,
    timestamp: timelineEvents.timestamp,
    actorId: timelineEvents.actorId,
    data: timelineEvents.data
  })
    .from(timelineEvents)
    .where(eq(timelineEvents.mergeRequestId, extractMergeRequestId))
    .all() satisfies TimelineEventData[];

  return {
    diffs: mergerRequestDiffsData,
    ...mergeRequestData || { mergeRequest: null },
    notes: mergeRequestNotesData.map(note => ({ ...note, type: 'note' as const })),
    timelineEvents: timelineEventsData,
    ...repositoryData || { repository: null },
  };
}

export type RunContext = {
  extractDatabase: ExtractDatabase;
  transformDatabase: TransformDatabase;
};

export type TimelineMapKey = {
  type: extract.TimelineEvents['type'] | 'note',
  timestamp: Date,
}

function setupTimeline(timelineEvents: TimelineEventData[], notes: MergeRequestNoteData[]) {
  const timeline = new Map<TimelineMapKey,
    TimelineEventData | MergeRequestNoteData
  >();

  for (const timelineEvent of timelineEvents) {
    timeline.set({
      type: timelineEvent.type,
      timestamp: timelineEvent.timestamp,
    }, timelineEvent);
  }

  for (const note of notes) {
    timeline.set({
      type: 'note',
      timestamp: note.timestamp,
    }, note);
  }

  return timeline;

}

type calcTimelineArgs = {
  authorExternalId: extract.MergeRequest['authorExternalId'],
  createdAt: extract.MergeRequest['createdAt'] | null,
}


function getStartedCodingAt(timelineMapKeys: TimelineMapKey[], createdAt: Date | null) {
  const firstCommitEvent = timelineMapKeys.find(key => key.type === 'committed');

  if (!firstCommitEvent) return null;

  if (!createdAt) {
    return firstCommitEvent.timestamp;
  }

  return firstCommitEvent.timestamp < createdAt ? firstCommitEvent.timestamp : createdAt;
}

function getMergedAt(timelineMapKeys: TimelineMapKey[]) {
  const firstMergedEvent = timelineMapKeys.find(key => key.type === 'merged');

  if (firstMergedEvent) {
    return firstMergedEvent.timestamp;
  }

  return null;
}

export function calculateTimeline(timelineMapKeys: TimelineMapKey[], timelineMap: Map<TimelineMapKey, MergeRequestNoteData | TimelineEventData>, { authorExternalId, createdAt }: calcTimelineArgs) {

  const sortedTimelineMapKeys = [...timelineMapKeys]
  sortedTimelineMapKeys.sort((a, b) => a.timestamp.getTime() - b.timestamp.getTime());

  const committedEvents = sortedTimelineMapKeys.filter(key => key.type === 'committed');
  const lastCommitEvent = committedEvents[committedEvents.length - 1] || null;

  const startedCodingAt = getStartedCodingAt(committedEvents, createdAt);
  const mergedAt = getMergedAt(sortedTimelineMapKeys);

  const readyForReviewEvents = sortedTimelineMapKeys.filter(key => key.type === 'ready_for_review' || key.type === 'review_requested');
  const lastReadyForReviewEvent = readyForReviewEvents[readyForReviewEvents.length - 1] || null;

  const startedPickupAt = (() => {
    if (lastCommitEvent === null && lastReadyForReviewEvent === null) {
      return null;
    }
    if (lastReadyForReviewEvent === null && lastCommitEvent) {
      // problematic code: everything below is problematic
      const reviewedEventsBeforeLastCommitEvent = sortedTimelineMapKeys.filter(key => key.type === 'reviewed' && key.timestamp < lastCommitEvent.timestamp);
      const firstReviewedEventBeforeLastCommitEvent = reviewedEventsBeforeLastCommitEvent[0];
      if (firstReviewedEventBeforeLastCommitEvent) {
        return [...committedEvents].reverse().find(event => event.timestamp < firstReviewedEventBeforeLastCommitEvent.timestamp)?.timestamp || null;
      }

      return lastCommitEvent.timestamp;
    }
    if (lastReadyForReviewEvent && lastCommitEvent) {
      // problematic code: there could be a commit between last commit and lastReadyForReviewEvent
      const reviewedEventsAfterLastReadyForReviewEvent = sortedTimelineMapKeys.filter(
        key =>
          key.type === 'reviewed'
          && key.timestamp > lastReadyForReviewEvent.timestamp
          && key.timestamp < lastCommitEvent.timestamp
      );
      const firstReviewedEventAfterLastReadyForReviewEvent = reviewedEventsAfterLastReadyForReviewEvent[0]

      if (firstReviewedEventAfterLastReadyForReviewEvent) {
        const temp = [...committedEvents].reverse().find(
          event => event.timestamp > lastReadyForReviewEvent.timestamp
            && event.timestamp < firstReviewedEventAfterLastReadyForReviewEvent.timestamp

        )?.timestamp || null;

        if (temp) {
          return temp;
        }
        return lastReadyForReviewEvent.timestamp;
      }
      return lastReadyForReviewEvent.timestamp > lastCommitEvent.timestamp ? lastReadyForReviewEvent.timestamp : lastCommitEvent.timestamp;
    }

    return null;
  })();

  let firstReviewedEvent = null;
  let reviewed = false;
  let reviewDepth = 0;

  const noteEvents = timelineMapKeys.filter(key => key.type === 'note');
  for (const noteEvent of noteEvents) {
    const eventData = timelineMap.get(noteEvent) as MergeRequestNoteData | undefined;
    if (!eventData) {
      console.error('note event data not found', noteEvent);
      continue;
    }

    // Edge-case: what if note is before first review event ?
    const afterStartedPickupAt = startedPickupAt ? noteEvent.timestamp > startedPickupAt : true;
    const beforeMergedEvent = mergedAt ? noteEvent.timestamp < mergedAt : true;
    const isAuthorReviewer = eventData.authorExternalId === authorExternalId;
    if (afterStartedPickupAt && beforeMergedEvent && !isAuthorReviewer) {
      reviewDepth++;
    }
  }

  const reviewedEvents = timelineMapKeys.filter(key => key.type === 'reviewed' && key.timestamp < (mergedAt || new Date()));
  for (const reviewedEvent of reviewedEvents) {
    const eventData = timelineMap.get(reviewedEvent);
    if (!eventData) {
      console.error('reviewed event data not found', reviewedEvent);
      continue;
    }
    const res = extract.ReviewedEventSchema.safeParse((eventData as TimelineEventData).data);
    if (!res.success) {
      console.error(res.error);
      continue;
    }
    const isValidState = res.data.state === 'approved' || res.data.state === 'changes_requested' || res.data.state === 'commented';
    const afterStartedPickupAt = startedPickupAt ? reviewedEvent.timestamp > startedPickupAt : true;
    const beforeFirstReviewedEvent = firstReviewedEvent ? reviewedEvent.timestamp < firstReviewedEvent.timestamp : true;
    const beforeMergedEvent = mergedAt ? reviewedEvent.timestamp < mergedAt : true;
    const isAuthorReviewer = (eventData as TimelineEventData).actorId === authorExternalId;

    if (isValidState && afterStartedPickupAt && beforeMergedEvent && !isAuthorReviewer) {
      reviewed = true;
      reviewDepth++;
    }

    if (isValidState && afterStartedPickupAt && beforeFirstReviewedEvent && !isAuthorReviewer) {
      reviewed = true;
      firstReviewedEvent = reviewedEvent;
    }
  }

  return {
    startedCodingAt,
    startedPickupAt,
    startedReviewAt: firstReviewedEvent ? firstReviewedEvent.timestamp : null,
    mergedAt,
    reviewed,
    reviewDepth,
  };
}

function runTimeline(mergeRequestData: MergeRequestData, timelineEvents: TimelineEventData[], notes: MergeRequestNoteData[]) {
  const timelineMap = setupTimeline(timelineEvents, notes);
  const timelineMapKeys = [...timelineMap.keys()];

  const { startedCodingAt, startedReviewAt, startedPickupAt, reviewed, reviewDepth } = calculateTimeline(
    timelineMapKeys,
    timelineMap,
    {
      createdAt: mergeRequestData.openedAt,
      authorExternalId: mergeRequestData.authorExternalId,
    });

  // TODO: can this be optimized with the map ?
  const approved = timelineEvents.find(ev => ev.type === 'reviewed' && (ev.data as extract.ReviewedEvent).state === 'approved') !== undefined;

  return {
    startedCodingAt,
    startedReviewAt,
    startedPickupAt,
    reviewed,
    reviewDepth,
    approved,
  }
}


async function selectEventDates<K>(db: TransformDatabase, dates: { key: K, dmy: DMY | null }[], nullDateId: number) {

  const { dates: transformDates } = transform;

  const dmyQuery = dates.map(d => getDMYQuery(d.dmy));

  const datesData = await db.select({
    id: transformDates.id,
    year: transformDates.year,
    month: transformDates.month,
    day: transformDates.day,
    week: transformDates.week,
  }).from(transformDates)
    .where(
      or(
        ...dmyQuery
      )
    )
    .all();


  return dates.map(d => ({ key: d.key, dateId: getDateIdOrNullDateId(d.dmy, datesData, nullDateId) }));
}

async function upsertMergeRequestEvents(
  tx: SQLiteTransaction<"async", ResultSet, Record<string, unknown>, ExtractTablesWithRelations<Record<string, unknown>>>,
  db: TransformDatabase,
  repositoryId: transform.Repository['id'],
  mergeRequestId: transform.MergeRequest['id'],
  timelineEvents: TimelineEventData[],
  nullDateId: number,
  nullUserId: number
) {
  const transformDates = await selectEventDates(
    db,
    timelineEvents.map(t => ({
      key: { type: t.type, timestamp: t.timestamp },
      dmy: getDMY(t.timestamp)
    })),
    nullDateId
  );

  const events = timelineEvents.map(timelineEvent => {
    const td = transformDates.find(td => td.key.type === timelineEvent.type && td.key.timestamp.getTime() === timelineEvent.timestamp.getTime());

    let type: transform.MergeRequestEventType;

    switch (timelineEvent.type) {
      case 'assigned':
      case 'unassigned':
      case 'review_request_removed':
      case 'review_requested':
      case 'closed':
      case 'convert_to_draft':
      case 'commented':
      case 'merged':
      case 'ready_for_review':
      case 'reviewed':
      case 'committed':
        type = timelineEvent.type;
        break;
      default:
        type = 'unknown';
        break;
    }




    return {
      mergeRequest: mergeRequestId,
      mergeRequestEventType: type,
      timestamp: timelineEvent.timestamp,
      occuredOn: td?.dateId.id ? td.dateId.id : nullDateId,
      commitedAt: nullDateId,
      actor: nullUserId,
      subject: nullUserId,
      repository: repositoryId,
      reviewState: 'unknown',
    } satisfies transform.NewMergeRequestEvent;
  })


  await deleteMergeRequestEvents(tx, mergeRequestId);
  console.log(events.length);
  if (events.length > 0) {
    await insertMergeRequestEvents(tx, events).run();
  }
}


export async function run(extractMergeRequestId: number, ctx: RunContext) {
  const extractData = await selectExtractData(ctx.extractDatabase, extractMergeRequestId);

  if (!extractData) {
    console.error(`No extract data found for merge request with id ${extractMergeRequestId}`);
    return null;
  }

  if (extractData.mergeRequest === null) {
    throw new Error(`No merge request found for id ${extractMergeRequestId}`);
  }

  if (extractData.repository === null) {
    throw new Error(`No repository found for id ${extractData.mergeRequest.repositoryId}`);
  }

  const timeline = runTimeline(extractData.mergeRequest, extractData.timelineEvents, extractData.notes);

  const timelineUsers = getUserData(extractData.timelineEvents, extractData.mergeRequest.authorExternalId as number);

  const transformUsersIds = await getTransformUserData(ctx.extractDatabase, ctx.transformDatabase, timelineUsers);

  const {
    dateId: nullDateId,
    userId: nullUserId,
    mergeRequestId: _nullMergeRequestId,
    repositoryId: _nullRepositoryId
  } = await selectNullRows(ctx.transformDatabase);


  const transformDates = await mapDatesToTransformedDates(ctx.transformDatabase, {
    openedAt: extractData.mergeRequest.openedAt,
    mergedAt: extractData.mergeRequest.mergedAt,
    closedAt: extractData.mergeRequest.closedAt,
    startedCodingAt: timeline.startedCodingAt,
    startedPickupAt: timeline.startedPickupAt,
    startedReviewAt: timeline.startedReviewAt,
    lastUpdatedAt: extractData.mergeRequest.updatedAt,
  }, nullDateId);

  const mrSize = calculateMrSize(extractMergeRequestId, extractData.diffs.filter(Boolean));

  const codingDuration = calculateDuration(timeline.startedCodingAt, timeline.startedPickupAt);
  const pickupDuration = calculateDuration(timeline.startedPickupAt, timeline.startedReviewAt);
  const reviewDuration = calculateDuration(timeline.startedReviewAt, extractData.mergeRequest.closedAt);

  const usersJunk = mapUsersToJunk({
    author: transformUsersIds.author,
    mergedBy: transformUsersIds.mergedBy,
    approvers: transformUsersIds.approvers,
    committers: transformUsersIds.committers,
    reviewers: transformUsersIds.reviewers,
  }, nullUserId);

  const { id: transformRepositoryId } = await upsertRepository(ctx.transformDatabase, extractData.repository).get();

  const { id: transformMergeRequestId } = await upsertMergeRequest(ctx.transformDatabase, {
    externalId: extractData.mergeRequest.externalId,
    forgeType: extractData.repository.forgeType,
    title: extractData.mergeRequest.title,
    webUrl: extractData.mergeRequest.webUrl,
  })
    .get();

  const metricData = {
    mrSize: mrSize || -1,
    codingDuration: codingDuration,
    pickupDuration: pickupDuration,
    reviewDuration: reviewDuration,
    handover: 0,
    reviewDepth: timeline.reviewDepth,
    merged: transformDates.mergedAt ? true : false,
    closed: transformDates.closedAt ? true : false,
    approved: timeline.approved,
    reviewed: timeline.approved,
  }
  const metricInfo = await selectMetricInfo(ctx.transformDatabase, transformMergeRequestId).get();

  if (metricInfo) {
    await ctx.transformDatabase.transaction(
      async (tx) => {
        await updateDateJunk(tx, {
          id: metricInfo.datesJunk,
          mergedAt: transformDates.mergedAt.id,
          closedAt: transformDates.closedAt.id,
          openedAt: transformDates.openedAt.id,
          startedCodingAt: transformDates.startedCodingAt.id,
          lastUpdatedAt: transformDates.lastUpdatedAt.id,
          startedPickupAt: transformDates.startedPickupAt.id,
          startedReviewAt: transformDates.startedReviewAt.id,
        }).run();

        await updateUserJunk(tx, {
          id: metricInfo.usersJunk,
          ...usersJunk
        }).run();

        await updateMergeMetrics(tx, {
          ...metricInfo,
          ...metricData,
          repository: transformRepositoryId,
          mergeRequest: transformMergeRequestId,
        }).run();

        await upsertMergeRequestEvents(
          tx,
          ctx.transformDatabase,
          transformRepositoryId,
          transformMergeRequestId,
          extractData.timelineEvents,
          nullDateId,
          nullUserId
        );
      }
    )
  } else {
    await ctx.transformDatabase.transaction(
      async (tx) => {
        const { id: dateJunkId } = await insertDateJunk(tx, {
          mergedAt: transformDates.mergedAt.id,
          closedAt: transformDates.closedAt.id,
          openedAt: transformDates.openedAt.id,
          startedCodingAt: transformDates.startedCodingAt.id,
          lastUpdatedAt: transformDates.lastUpdatedAt.id,
          startedPickupAt: transformDates.startedPickupAt.id,
          startedReviewAt: transformDates.startedReviewAt.id,
        }).get();

        const { id: userJunkId } = await insertUserJunk(tx, usersJunk).get();

        await insertMergeMetrics(tx, {
          ...metricData,
          usersJunk: userJunkId,
          datesJunk: dateJunkId,
          repository: transformRepositoryId,
          mergeRequest: transformMergeRequestId,
        }).run()

        await upsertMergeRequestEvents(
          tx,
          ctx.transformDatabase,
          transformRepositoryId,
          transformMergeRequestId,
          extractData.timelineEvents,
          nullDateId,
          nullUserId
        );
      }
    )
  }

}
<|MERGE_RESOLUTION|>--- conflicted
+++ resolved
@@ -182,7 +182,6 @@
   lastUpdatedAt: DMY | null,
 };
 
-<<<<<<< HEAD
 async function mapDatesToTransformedDates(db: TransformDatabase, dates: mapDatesToTransformedDatesArgs, nullDateId: number) {
 
   function getDMY(date: Date | null) {
@@ -190,27 +189,8 @@
       return null;
     }
     return getDateInfo(new Date(Date.UTC(date.getUTCFullYear(), date.getUTCMonth(), date.getUTCDate())))
-=======
-function getWeek(date: Date): number {
-  // Logic copied from dimensions.ts
-  return Math.ceil(((+date - +new Date(date.getUTCFullYear(), 0, 1)) / (24 * 60 * 60 * 1000)) / 7);
-}
-
-function getDMY(date: Date | null) {
-  if (date === null) {
-    return null;
->>>>>>> 3278d8f3
-  }
-  return {
-    year: date.getUTCFullYear(),
-    month: date.getUTCMonth() + 1,
-    day: date.getUTCDate(),
-    week: getWeek(date),
-  };
-}
-
-async function mapDatesToTransformedDates(db: TransformDatabase, dates: mapDatesToTransformedDatesArgs, nullDateId: number) {
-
+  }
+  
   const transformDates = await selectDates(db, {
     openedAt: getDMY(dates.openedAt),
     mergedAt: getDMY(dates.mergedAt),
@@ -224,53 +204,20 @@
   return transformDates;
 }
 
-<<<<<<< HEAD
-=======
-function getDMYQuery(dmy: DMY | null) {
+async function selectDates(db: TransformDatabase, dates: selectDatesArgs, nullDateId: number) {
+
+  const { dates: transformDates } = transform;
+  
+  function getDMYQuery(dmy: DMY | null) {
   if (dmy === null) {
     return undefined;
   }
-
   return and(
     eq(transform.dates.year, dmy.year),
     eq(transform.dates.month, dmy.month),
     eq(transform.dates.day, dmy.day),
     eq(transform.dates.week, dmy.week),
   );
-}
-
-function getDateIdOrNullDateId(dmy: DMY | null, datesData: {
-  id: number;
-  year: number;
-  month: number;
-  day: number;
-  week: number;
-}[], nullDateId: number) {
-  if (dmy === null) {
-    return {
-      id: nullDateId,
-    };
-  }
-  const date = datesData.find(({ year, month, day, week }) => year === dmy.year && month === dmy.month && day === dmy.day && week === dmy.week);
-  if (!date) {
-    console.error(`No date found for ${JSON.stringify(dmy)}`);
-    return {
-      id: nullDateId,
-    };
-  }
-  return {
-    id: date.id,
-    day: date.day,
-    month: date.month,
-    year: date.year,
-    week: date.week,
-  };
-}
-
->>>>>>> 3278d8f3
-async function selectDates(db: TransformDatabase, dates: selectDatesArgs, nullDateId: number) {
-
-  const { dates: transformDates } = transform;
 
   const datesData = await db.select({
     id: transformDates.id,
@@ -292,7 +239,6 @@
     )
     .all();
 
-<<<<<<< HEAD
   function getDateIdOrNullDateId(dmy: DMY | null) {
     if (dmy === null) {
       return {
@@ -315,9 +261,6 @@
     };
   }
 
-
-=======
->>>>>>> 3278d8f3
   return {
     openedAt: getDateIdOrNullDateId(dates.openedAt, datesData, nullDateId),
     mergedAt: getDateIdOrNullDateId(dates.mergedAt, datesData, nullDateId),
