--- conflicted
+++ resolved
@@ -17,12 +17,7 @@
     "zod": "^3.21.4"
   },
   "devDependencies": {
-<<<<<<< HEAD
-    "dotenv-cli": "^7.2.1",
+    "dotenv-cli": "^7.3.0",
     "drizzle-kit": "^0.19.13"
-=======
-    "dotenv-cli": "^7.3.0",
-    "drizzle-kit": "^0.19.11"
->>>>>>> 8c9634b0
   }
 }